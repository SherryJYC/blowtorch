from abc import ABC, abstractmethod
from typing import Optional


class BaseBackend:

    @abstractmethod
<<<<<<< HEAD
    def setup(self, model, config_optimizers_fn, checkpoint):
=======
    def dispatch(self, model, train_fn, config_optim_fn, checkpoint: Optional[dict]):
>>>>>>> 7936662a
        """
        Dispatches a training function to one or many processes on one or many compute nodes and does required setup
        """
        pass

    @abstractmethod
    def get_name(self):
        pass

    def prepare_data_loaders(self, train_loader, val_loader):
        return train_loader, val_loader

    @abstractmethod
    def train_step(self, train_fn):
        """
        Executes the train step given the user defined train step function.
        """
        pass

    @abstractmethod
    def val_step(self, val_fn):
        """
        Executes the val step given the user defined val step function.
        """
        pass

    @abstractmethod
    def optim_step(self, tensor):
        """
        Executes one backward pass, starting with the given tensor and calls step() on all optimizers.
        """
        pass

    @abstractmethod
    def scheduler_step(self, metrics):
        """
        Executes one scheduler step, calling step() on all optimizers (passing metrics in case of plateau scheduler).
        """
        pass

    @abstractmethod
    def to_device(self, data):
        """
        Moves a batch of data onto the designated device. `data` can be arbitrarily nested.
        """
        pass<|MERGE_RESOLUTION|>--- conflicted
+++ resolved
@@ -1,15 +1,11 @@
-from abc import ABC, abstractmethod
+from abc import abstractmethod
 from typing import Optional
 
 
 class BaseBackend:
 
     @abstractmethod
-<<<<<<< HEAD
-    def setup(self, model, config_optimizers_fn, checkpoint):
-=======
-    def dispatch(self, model, train_fn, config_optim_fn, checkpoint: Optional[dict]):
->>>>>>> 7936662a
+    def dispatch(self, model, train_fn, config_optim_fn, checkpoint: Optional[dict] = None):
         """
         Dispatches a training function to one or many processes on one or many compute nodes and does required setup
         """
