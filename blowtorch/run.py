--- conflicted
+++ resolved
@@ -1,4 +1,3 @@
-import warnings
 from datetime import datetime
 from typing import Optional, List, Union
 from pathlib import Path
@@ -14,11 +13,7 @@
 from . import _writer as writer
 from .backends.cpu_backend import CPUBackend
 from .backends.gpu_backend import GPUBackend
-<<<<<<< HEAD
-from .utils import make_wrapper, get_highest_run, std_round, seed_all, set_deterministic
-=======
-from .utils import make_wrapper, get_highest_run, std_round, seed_all, load_checkpoint
->>>>>>> 7936662a
+from .utils import make_wrapper, get_highest_run, std_round, seed_all, load_checkpoint, set_deterministic
 from .config import TrainingConfig
 from .bound_functions import BoundFunctions
 from .loggers import BaseLogger, LoggerSet, StandardLogger
@@ -38,12 +33,7 @@
         self.val_loader = None
         self._max_epochs = None
         self._use_gpu = None
-<<<<<<< HEAD
-        self._gpu_id = None
         self._resume_checkpoint = None
-=======
-        self._resume = None
->>>>>>> 7936662a
         self._save_path = None
         self._run_name = None
         self._optimize_metric = None
@@ -54,18 +44,21 @@
         self._enable_amp = None
         self._detect_anomalies = None
         self._is_validate = None
-<<<<<<< HEAD
-=======
-        self._config_files = []
         self._start_epoch = 0
         self._is_main_node = None
->>>>>>> 7936662a
 
         self._config = TrainingConfig([] if config_files is None else config_files)
 
         if random_seed:
             seed_all(random_seed)
 
+    # TODO types, docstrings
+    # TODO pin_memory
+    # todo clear cache before start
+    # todo hooks
+    # todo cleanup code (extra files for optim, devices etc.)
+    # todo save on ctrl-C
+    # todo look at pl GPUbackend (amp optimizuation etc)
     def run(self,
             model: torch.nn.Module,
             train_loader: DataLoader,
@@ -74,18 +67,13 @@
             loggers: Optional[List[BaseLogger]] = None,
             max_epochs=1,
             use_gpu=True,
-<<<<<<< HEAD
-            gpu_id=0,
-            resume_checkpoint: Optional[Union[str, Path]] = None,
-=======
             num_nodes=1,
             num_gpus_per_node=1,
             node_rank=0,
             ddp_backend='nccl',
             ddp_init_method='env://',
             ddp_find_unused_parameters=False,
-            resume: Optional[Union[str, Path]] = None,
->>>>>>> 7936662a
+            resume_checkpoint: Optional[Union[str, Path]] = None,
             save_path='train_logs',
             run_name=None,
             optimize_metric=None,
@@ -106,18 +94,13 @@
             loggers: list of loggers that subscribe to various logging events
             max_epochs:
             use_gpu:
-<<<<<<< HEAD
-            gpu_id:
-            resume_checkpoint: path to checkpoint to resume training from
-=======
             num_nodes:
             num_gpus_per_node:
             node_rank: when num_nodes > 1, this specifies the ordinal number of the current node within all nodes
             ddp_backend:
             ddp_init_method:
             ddp_find_unused_parameters:
-            resume: path to checkpoint to resume training from
->>>>>>> 7936662a
+            resume_checkpoint: path to checkpoint to resume training from
             save_path: path to directory that blowtorch will save logs and checkpoints to
             run_name: name associated with this run, will be randomly created if None
             optimize_metric: train metric that will be used for optimization, will pick the first returned one if None
@@ -133,12 +116,7 @@
         self.val_loader = val_loader
         self._max_epochs = max_epochs
         self._use_gpu = use_gpu
-<<<<<<< HEAD
-        self._gpu_id = gpu_id
         self._resume_checkpoint = resume_checkpoint
-=======
-        self._resume = resume
->>>>>>> 7936662a
         self._run_name = run_name
         self._save_path = save_path
         self._optimize_metric = optimize_metric
@@ -206,40 +184,22 @@
             writer.error(str(e))
             raise
 
-<<<<<<< HEAD
-        # load checkpoint if requested
-        checkpoint = None
-        start_epoch = 0
-        if self._resume_checkpoint:
-            writer.info(f'Resuming training from checkpoint {self._resume_checkpoint}')
-            checkpoint = torch.load(checkpoints_path / 'latest', map_location='cpu')
-            start_epoch = checkpoint['next_epoch']
-
-        # backend takes care of initializing model, optimizers and schedulers
-        self._backend.setup(self._model, self._bound_functions['configure_optimizers'], checkpoint)
-        writer.info(f'Using {self._backend.get_name()}')
-
-        if not self._optimize_first and start_epoch == 0:
-            writer.info('Not optimizing during first epoch')
-
-        self._logger.before_training_start(self._config.get_raw_config(), self._model, self._bound_functions)
-=======
         writer.info(f'Using {self._backend}')
 
         checkpoint = None
         if self._is_main_node:
-            if self._resume:
-                with writer.task(f'Loading checkpoint {self._resume}'):
-                    checkpoint = load_checkpoint(self._resume)
+            if self._resume_checkpoint:
+                # only need to pass model weights on main process, for it is distributed to the other nodes automatically
+                writer.info(f'Resuming training from checkpoint {self._resume_checkpoint}')
+                checkpoint = torch.load(checkpoints_path / 'latest', map_location='cpu')
                 self._start_epoch = checkpoint['epoch']
 
-            if not self._optimize_first:
+            if not self._optimize_first and self._start_epoch == 0:
                 writer.info('Not optimizing during first epoch')
 
             self._logger.before_training_start(self._config.get_raw_config(), model, self._bound_functions)
 
         self._backend.dispatch(model, self._train_fn, self._bound_functions['configure_optimizers'], checkpoint)
->>>>>>> 7936662a
 
     def _train_fn(self, model, rank):
         is_main = rank == 0
@@ -253,62 +213,9 @@
             # stores metrics of current epoch
             metrics = {}
 
-<<<<<<< HEAD
-            with writer.task(f'Training epoch {epoch}') as t:
-                if mode == 'step':
-                    step_metrics = []
-                    for batch in t.tqdm(train_loader):
-                        batch = self._backend.to_device(batch)
-
-                        with torch.autograd.set_detect_anomaly(detect_anomalies):
-                            # don't calculate grads if we're in epoch zero and not optimizing
-                            torch.set_grad_enabled(self._optimize_first or epoch > 0)
-
-                            train_metrics = self._backend.train_step(
-                                self._bound_functions['train_step'],
-                                batch=batch,
-                                model=self._model,
-                                is_validate=False,
-                                device=self._backend.device,
-                                epoch=epoch
-                            )
-
-                            if not isinstance(train_metrics, dict):
-                                if not did_warn_train_metrics:
-                                    writer.warning('Received a single return value from `train_step`, assuming '
-                                                   '"loss". Return a dict to explicitly name the metric(s).')
-                                    did_warn_train_metrics = True
-                                train_metrics = {'loss': train_metrics}
-
-                            if self._optimize_metric is None:
-                                metric = list(train_metrics.keys())[0]  # TODO possibility to state which one to optimize
-                                writer.info(f'Selected metric "{metric}" for minimization')
-                                self._optimize_metric = metric
-
-                            if self._optimize_first or epoch > 0:
-                                self._backend.optim_step(train_metrics[self._optimize_metric])
-
-                        t.set_current_metrics({
-                            self._optimize_metric: std_round(train_metrics[self._optimize_metric].item())})
-                        step_metrics.append({k: float(v) for k, v in train_metrics.items()})
-
-                        if 'after_train_step' in self._bound_functions:
-                            self._bound_functions['after_train_step'](
-                                model=self._model,
-                                is_validate=False,
-                                device=self._backend.device,
-                                epoch=epoch
-                            )
-
-                    # calculate mean metrics
-                    metrics['train'] = {
-                        metric: np.array([dic[metric] for dic in step_metrics]).mean() for metric in step_metrics[0]
-                    }
-=======
             # ===== TRAINING ==== #
             model.train()
             torch.set_grad_enabled(True)
->>>>>>> 7936662a
 
             with writer.task(f'Training epoch {epoch}') as t:
                 step_metrics = []
@@ -316,6 +223,9 @@
                     batch = self._backend.to_device(batch)
 
                     with torch.autograd.set_detect_anomaly(self._detect_anomalies) if is_main else nullcontext():
+                        # don't calculate grads if we're in epoch zero and not optimizing
+                        torch.set_grad_enabled(self._optimize_first or epoch > 0)
+
                         train_metrics = self._backend.train_step(
                             self._bound_functions['train_step'],
                             batch=batch,
@@ -324,7 +234,13 @@
                             device=self._backend.device,
                             epoch=epoch
                         )
-                        assert isinstance(train_metrics, dict), '"train_step" should return a metrics dict.'
+
+                        if not isinstance(train_metrics, dict):
+                            if not did_warn_train_metrics and self._is_main_node:
+                                writer.warning('Received a single return value from `train_step`, assuming '
+                                               '"loss". Return a dict to explicitly name the metric(s).')
+                                did_warn_train_metrics = True
+                            train_metrics = {'loss': train_metrics}
 
                         if self._optimize_metric is None:
                             metric = list(train_metrics.keys())[0]  # TODO possibility to state which one to optimize
@@ -346,19 +262,10 @@
                             epoch=epoch
                         )
 
-<<<<<<< HEAD
-                        if not isinstance(val_metrics, dict):
-                            val_metrics = {'loss': val_metrics}
-
-                        t.set_current_metrics({
-                            self._optimize_metric: std_round(val_metrics[self._optimize_metric].item())})
-                        step_metrics.append({k: float(v) for k, v in val_metrics.items()})
-=======
                 # calculate mean metrics
                 metrics['train'] = {
                     metric: np.array([dic[metric] for dic in step_metrics]).mean() for metric in step_metrics[0]
                 }
->>>>>>> 7936662a
 
                 self._logger.after_pass(metrics['train'], epoch, is_validate=False)
 
@@ -384,7 +291,9 @@
                         epoch=epoch
                     )
 
-                    assert isinstance(val_metrics, dict), '"val_step" should return a metrics dict.'
+                    if not isinstance(val_metrics, dict):
+                        val_metrics = {'loss': val_metrics}
+
                     t.set_current_metrics({
                         self._optimize_metric: std_round(val_metrics[self._optimize_metric].item())})
                     step_metrics.append({k: float(v) for k, v in val_metrics.items()})
@@ -432,8 +341,8 @@
                     path = checkpoints_path / f'epoch_{epoch}.pt'
                     torch.save(checkpoint, path)
 
-                    latest_path = (checkpoints_path / 'latest')
-                    best_path = (checkpoints_path / 'best')
+                    latest_path = checkpoints_path / 'latest'
+                    best_path = checkpoints_path / 'best'
 
                     if latest_path.is_symlink():
                         # delete previous latest checkpoint
@@ -455,12 +364,7 @@
 
                 best_val = metrics['val'][self._checkpoint_metric]
 
-<<<<<<< HEAD
         writer.success(f'Training finished')
-=======
-    def add_config(self, path):
-        self._config_files.append(path)
->>>>>>> 7936662a
 
     def get_raw_config(self):
         return self._config.get_raw_config()
